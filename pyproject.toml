--- conflicted
+++ resolved
@@ -2,11 +2,7 @@
 name = "browser-use"
 description = "Make websites accessible for AI agents"
 authors = [{ name = "Gregor Zunic" }]
-<<<<<<< HEAD
-version = "0.2.5"
-=======
 version = "0.2.6"
->>>>>>> d9447cbf
 readme = "README.md"
 requires-python = ">=3.11,<4.0"
 classifiers = [
@@ -16,26 +12,16 @@
 ]
 dependencies = [
     "anyio>=4.9.0",
-<<<<<<< HEAD
-    "httpx>=0.27.2",
-=======
     "httpx>=0.28.1",
->>>>>>> d9447cbf
     "pydantic>=2.11.5",
     "python-dotenv>=1.0.1",
     "requests>=2.32.3",
     "posthog>=3.7.0",
     "playwright>=1.52.0",
     "markdownify==1.1.0",
-<<<<<<< HEAD
-    "langchain-core==0.3.63",
-    "langchain-openai==0.3.19",
-    "langchain-anthropic==0.3.14",
-=======
     "langchain-core==0.3.64",
     "langchain-openai==0.3.21",
     "langchain-anthropic==0.3.15",
->>>>>>> d9447cbf
     "langchain-ollama==0.3.3",
     "langchain-google-genai==2.1.5",
     "langchain-deepseek>=0.1.3",
@@ -48,15 +34,9 @@
     "typing-extensions>=4.12.2",
     "psutil>=7.0.0",
     "faiss-cpu>=1.11.0",
-<<<<<<< HEAD
-    "mem0ai>=0.1.104",
-    "uuid7>=0.1.0",
-    "patchright>=1.52.4",
-=======
     "mem0ai>=0.1.106",
     "uuid7>=0.1.0",
     "patchright>=1.52.5",
->>>>>>> d9447cbf
     "aiofiles>=24.1.0",
 ]
 # google-api-core: only used for Google LLM APIs
@@ -74,11 +54,7 @@
     # sentence-transformers: depends on pytorch, which does not support python 3.13 yet
     "sentence-transformers>=4.0.2",
 ]
-cli = [
-    "rich>=14.0.0",
-    "click>=8.1.8",
-    "textual>=3.2.0",
-]
+cli = ["rich>=14.0.0", "click>=8.1.8", "textual>=3.2.0"]
 examples = [
     # botocore: only needed for Bedrock Claude boto3 examples/models/bedrock_claude.py
     "botocore>=1.37.23",
@@ -86,9 +62,7 @@
     "stagehand-py>=0.3.6",
     "browserbase>=0.4.0",
 ]
-all = [
-    "browser-use[memory,cli,examples]",
-]
+all = ["browser-use[memory,cli,examples]"]
 
 [project.urls]
 Repository = "https://github.com/browser-use/browser-use"
@@ -112,7 +86,15 @@
 
 [tool.ruff.lint]
 select = ["ASYNC", "E", "F", "FAST", "I", "PLE"]
-ignore = ["ASYNC109", "E101", "E402", "E501", "F841", "E731", "W291"]  # TODO: determine if adding timeouts to all the unbounded async functions is needed / worth-it so we can un-ignore ASYNC109
+ignore = [
+    "ASYNC109",
+    "E101",
+    "E402",
+    "E501",
+    "F841",
+    "E731",
+    "W291",
+] # TODO: determine if adding timeouts to all the unbounded async functions is needed / worth-it so we can un-ignore ASYNC109
 unfixable = ["E101", "E402", "E501", "F841", "E731"]
 
 [tool.ruff.format]
@@ -136,23 +118,19 @@
 ]
 
 [tool.pytest.ini_options]
+
+
 asyncio_mode = "auto"
-<<<<<<< HEAD
-asyncio_default_fixture_loop_scope = "module"
 asyncio_default_test_loop_scope = "module"
-=======
 asyncio_default_fixture_loop_scope = "session"
 asyncio_default_test_loop_scope = "session"
->>>>>>> d9447cbf
 markers = [
     "slow: marks tests as slow (deselect with `-m 'not slow'`)",
     "integration: marks tests as integration tests",
     "unit: marks tests as unit tests",
     "asyncio: mark tests as async tests",
 ]
-testpaths = [
-    "tests"
-]
+testpaths = ["tests"]
 python_files = ["test_*.py", "*_test.py"]
 addopts = "-v --strict-markers --tb=short"
 log_cli = true
@@ -184,10 +162,6 @@
     "codespell>=2.4.1",
     "pyright>=1.1.399",
     "ty>=0.0.1a1",
-<<<<<<< HEAD
-    "pytest-playwright-asyncio>=0.7.0",
-=======
     # "pytest-playwright-asyncio>=0.7.0",  # not actually needed I think
->>>>>>> d9447cbf
     "pytest-xdist>=3.7.0",
 ]