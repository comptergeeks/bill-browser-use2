import asyncio
import enum
import json
import logging
import os
from collections.abc import Awaitable, Callable
from typing import Any, Generic, TypeVar, cast

from pydantic import BaseModel

from browser_use.agent.views import ActionModel, ActionResult
from browser_use.browser import BrowserSession
from browser_use.browser.types import Page
from browser_use.controller.registry.service import Registry
from browser_use.controller.views import (
	ClickElementAction,
	CloseTabAction,
	DoneAction,
	GoToUrlAction,
	InputTextAction,
	NoParamsAction,
	ScrollAction,
	SearchGoogleAction,
	SendKeysAction,
	StructuredOutputAction,
	SwitchTabAction,
	UploadFileAction,
)
from browser_use.filesystem.file_system import FileSystem
from browser_use.llm.base import BaseChatModel
from browser_use.llm.messages import UserMessage
from browser_use.utils import time_execution_sync

logger = logging.getLogger(__name__)


async def retry_async_function(
	func: Callable[[], Awaitable[Any]], error_message: str, n_retries: int = 3, sleep_seconds: float = 1
) -> tuple[Any | None, ActionResult | None]:
	"""
	Retry an async function n times before giving up and returning an ActionResult with an error.

	Args:
		func: Async function to retry
		error_message: Error message to use in ActionResult if all retries fail
		n_retries: Number of retries (default 3)
		sleep_seconds: Seconds to sleep between retries (default 1)

	Returns:
		Tuple of (result, None) on success or (None, ActionResult) on failure
	"""
	for attempt in range(n_retries):
		try:
			result = await func()
			return result, None
		except Exception as e:
			await asyncio.sleep(sleep_seconds)
			logger.debug(f'Error (attempt {attempt + 1}/{n_retries}): {e}')
			if attempt == n_retries - 1:  # Last attempt failed
				return None, ActionResult(error=error_message + str(e))

	# Should never reach here but make type checker happy
	return None, ActionResult(error=error_message)


Context = TypeVar('Context')

<<<<<<< HEAD
# need to pass in tool_call_callback
=======
T = TypeVar('T', bound=BaseModel)


>>>>>>> b2698440
class Controller(Generic[Context]):
	def __init__(
		self,
		exclude_actions: list[str] = [],
<<<<<<< HEAD
		output_model: type[BaseModel] | None = None,
		tool_call_callback=None,
=======
		output_model: type[T] | None = None,
		display_files_in_done_text: bool = True,
>>>>>>> b2698440
	):
		self.tool_call_callback = tool_call_callback # need this
		self.registry = Registry[Context](exclude_actions)
		self.display_files_in_done_text = display_files_in_done_text

		"""Register all default browser actions"""

		self._register_done_action(output_model)

		# Basic Navigation Actions
		@self.registry.action(
			'Search the query in Google, the query should be a search query like humans search in Google, concrete and not vague or super long.',
			param_model=SearchGoogleAction,
		)

		# need to fix this function
		async def search_google(params: SearchGoogleAction, browser_session: BrowserSession):
			search_url = f'https://www.google.com/search?q={params.query}&udm=14'

			page = await browser_session.get_current_page()
<<<<<<< HEAD
			if page.url in ('about:blank', 'https://www.google.com'):
				await page.goto(search_url)
				await page.wait_for_load_state()
=======
			if page.url.strip('/') == 'https://www.google.com':
				# SECURITY FIX: Use browser_session.navigate_to() instead of direct page.goto()
				# This ensures URL validation against allowed_domains is performed
				await browser_session.navigate_to(search_url)
>>>>>>> b2698440
			else:
				# create_new_tab already includes proper URL validation
				page = await browser_session.create_new_tab(search_url)

			msg = f'🔍  Searched for "{params.query}" in Google'
			logger.info(msg)
			return ActionResult(
				extracted_content=msg, include_in_memory=True, long_term_memory=f"Searched Google for '{params.query}'"
			)

<<<<<<< HEAD

		# update this as well
		@self.registry.action('Navigate to URL in the current tab', param_model=GoToUrlAction)
=======
		@self.registry.action(
			'Navigate to URL, set new_tab=True to open in new tab, False to navigate in current tab', param_model=GoToUrlAction
		)
>>>>>>> b2698440
		async def go_to_url(params: GoToUrlAction, browser_session: BrowserSession):
			try:
				if params.new_tab:
					# Open in new tab (logic from open_tab function)
					page = await browser_session.create_new_tab(params.url)
					tab_idx = browser_session.tabs.index(page)
					memory = f'Opened new tab with URL {params.url}'
					msg = f'🔗  Opened new tab #{tab_idx} with url {params.url}'
					logger.info(msg)
					return ActionResult(extracted_content=msg, include_in_memory=True, long_term_memory=memory)
				else:
					# Navigate in current tab (original logic)
					# SECURITY FIX: Use browser_session.navigate_to() instead of direct page.goto()
					# This ensures URL validation against allowed_domains is performed
					await browser_session.navigate_to(params.url)
					memory = f'Navigated to {params.url}'
					msg = f'🔗 {memory}'
					logger.info(msg)
					return ActionResult(extracted_content=msg, include_in_memory=True, long_term_memory=memory)
			except Exception as e:
				error_msg = str(e)
				# Check for network-related errors
				if any(
					err in error_msg
					for err in [
						'ERR_NAME_NOT_RESOLVED',
						'ERR_INTERNET_DISCONNECTED',
						'ERR_CONNECTION_REFUSED',
						'ERR_TIMED_OUT',
						'net::',
					]
				):
					site_unavailable_msg = f'Site unavailable: {params.url} - {error_msg}'
					logger.warning(site_unavailable_msg)
					return ActionResult(
						success=False, error=site_unavailable_msg, include_in_memory=True, long_term_memory=site_unavailable_msg
					)
				else:
					# Re-raise non-network errors (including URLNotAllowedError for unauthorized domains)
					raise

		@self.registry.action('Go back', param_model=NoParamsAction)
		async def go_back(_: NoParamsAction, browser_session: BrowserSession):
			await browser_session.go_back()
			msg = '🔙  Navigated back'
			logger.info(msg)
			return ActionResult(extracted_content=msg, include_in_memory=True, long_term_memory='Navigated back')

		# wait for x seconds
		@self.registry.action('Wait for x seconds default 3')
		async def wait(seconds: int = 3):
			msg = f'🕒  Waiting for {seconds} seconds'
			logger.info(msg)
			await asyncio.sleep(seconds)
			return ActionResult(extracted_content=msg, include_in_memory=True, long_term_memory=f'Waited for {seconds} seconds')

		# Element Interaction Actions
		@self.registry.action('Click element by index', param_model=ClickElementAction)
		async def click_element_by_index(params: ClickElementAction, browser_session: BrowserSession):
			# Browser is now a BrowserSession itself

			# Check if element exists in current selector map
			selector_map = await browser_session.get_selector_map()
			if params.index not in selector_map:
				# Force a state refresh in case the cache is stale
				logger.info(f'Element with index {params.index} not found in selector map, refreshing state...')
				await browser_session.get_state_summary(
					cache_clickable_elements_hashes=True
				)  # This will refresh the cached state
				selector_map = await browser_session.get_selector_map()

				if params.index not in selector_map:
					# Return informative message with the new state instead of error
					max_index = max(selector_map.keys()) if selector_map else -1
					msg = f'Element with index {params.index} does not exist. Page has {len(selector_map)} interactive elements (indices 0-{max_index}). State has been refreshed - please use the updated element indices or scroll to see more elements'
					return ActionResult(extracted_content=msg, include_in_memory=True, success=False, long_term_memory=msg)

			element_node = await browser_session.get_dom_element_by_index(params.index)
			initial_pages = len(browser_session.tabs)

			# if element has file uploader then dont click
			# Check if element is actually a file input (not just contains file-related keywords)
			if element_node is not None and browser_session.is_file_input(element_node):
				msg = f'Index {params.index} - has an element which opens file upload dialog. To upload files please use a specific function to upload files '
				logger.info(msg)
				return ActionResult(extracted_content=msg, include_in_memory=True, success=False, long_term_memory=msg)

			msg = None

			try:
				assert element_node is not None, f'Element with index {params.index} does not exist'
				download_path = await browser_session._click_element_node(element_node)
				if download_path:
					emoji = '💾'
					msg = f'Downloaded file to {download_path}'
				else:
					emoji = '🖱️'
					msg = f'Clicked button with index {params.index}: {element_node.get_all_text_till_next_clickable_element(max_depth=2)}'

				logger.info(f'{emoji} {msg}')
				logger.debug(f'Element xpath: {element_node.xpath}')
				if len(browser_session.tabs) > initial_pages:
					new_tab_msg = 'New tab opened - switching to it'
					msg += f' - {new_tab_msg}'
					emoji = '🔗'
					logger.info(f'{emoji} {new_tab_msg}')
					await browser_session.switch_to_tab(-1)
				return ActionResult(extracted_content=msg, include_in_memory=True, long_term_memory=msg)
			except Exception as e:
				error_msg = str(e)
				if 'Execution context was destroyed' in error_msg or 'Cannot find context with specified id' in error_msg:
					# Page navigated during click - refresh state and return it
					logger.info('Page context changed during click, refreshing state...')
					await browser_session.get_state_summary(cache_clickable_elements_hashes=True)
					return ActionResult(
						error='Page navigated during click. Refreshed state provided.', include_in_memory=True, success=False
					)
				else:
					logger.warning(f'Element not clickable with index {params.index} - most likely the page changed')
					return ActionResult(error=error_msg, success=False)

		@self.registry.action(
			'Click and input text into a input interactive element',
			param_model=InputTextAction,
		)
		async def input_text(params: InputTextAction, browser_session: BrowserSession, has_sensitive_data: bool = False):
			if params.index not in await browser_session.get_selector_map():
				raise Exception(f'Element index {params.index} does not exist - retry or use alternative actions')

			element_node = await browser_session.get_dom_element_by_index(params.index)
			assert element_node is not None, f'Element with index {params.index} does not exist'
			try:
				await browser_session._input_text_element_node(element_node, params.text)
			except Exception:
				msg = f'Failed to input text into element {params.index}.'
				return ActionResult(error=msg)

			if not has_sensitive_data:
				msg = f'⌨️  Input {params.text} into index {params.index}'
			else:
				msg = f'⌨️  Input sensitive data into index {params.index}'
			logger.info(msg)
			logger.debug(f'Element xpath: {element_node.xpath}')
			return ActionResult(
				extracted_content=msg,
				include_in_memory=True,
				long_term_memory=f"Input '{params.text}' into element {params.index}.",
			)

		@self.registry.action('Upload file to interactive element with file path', param_model=UploadFileAction)
		async def upload_file(params: UploadFileAction, browser_session: BrowserSession, available_file_paths: list[str]):
			if params.path not in available_file_paths:
				return ActionResult(error=f'File path {params.path} is not available')

			if not os.path.exists(params.path):
				return ActionResult(error=f'File {params.path} does not exist')

			file_upload_dom_el = await browser_session.find_file_upload_element_by_index(
				params.index, max_height=3, max_descendant_depth=3
			)

			if file_upload_dom_el is None:
				msg = f'No file upload element found at index {params.index}'
				logger.info(msg)
				return ActionResult(error=msg)

			file_upload_el = await browser_session.get_locate_element(file_upload_dom_el)

			if file_upload_el is None:
				msg = f'No file upload element found at index {params.index}'
				logger.info(msg)
				return ActionResult(error=msg)

			try:
				await file_upload_el.set_input_files(params.path)
				msg = f'📁 Successfully uploaded file to index {params.index}'
				logger.info(msg)
				return ActionResult(
					extracted_content=msg,
					include_in_memory=True,
					long_term_memory=f'Uploaded file {params.path} to element {params.index}',
				)
			except Exception as e:
				msg = f'Failed to upload file to index {params.index}: {str(e)}'
				logger.info(msg)
				return ActionResult(error=msg)

		# Tab Management Actions
		@self.registry.action('Switch tab', param_model=SwitchTabAction)
		async def switch_tab(params: SwitchTabAction, browser_session: BrowserSession):
			await browser_session.switch_to_tab(params.page_id)
			page = await browser_session.get_current_page()
<<<<<<< HEAD
			success = await page.evaluate(f'window.switchTab("{params.page_id}")')
			msg = f'🔄  Switched to tab {params.page_id}'
			logger.info(msg)
			return ActionResult(extracted_content=msg, include_in_memory=True)

		@self.registry.action('Open a specific url in new tab', param_model=OpenTabAction)
		async def open_tab(params: OpenTabAction, browser_session: BrowserSession):
			page = await browser_session.get_current_page()
			# create newTab needs to use open url
			await page.evaluate(f'window.createNewTab("{params.url}", true)')
			msg = f'🔗  Opened new tab with {params.url}'
=======
			try:
				await page.wait_for_load_state(state='domcontentloaded', timeout=5_000)
				# page was already loaded when we first navigated, this is additional to wait for onfocus/onblur animations/ajax to settle
			except Exception as e:
				pass
			msg = f'🔄  Switched to tab #{params.page_id} with url {page.url}'
>>>>>>> b2698440
			logger.info(msg)
			return ActionResult(
				extracted_content=msg, include_in_memory=True, long_term_memory=f'Switched to tab {params.page_id}'
			)

		@self.registry.action('Close an existing tab', param_model=CloseTabAction)
		async def close_tab(params: CloseTabAction, browser_session: BrowserSession):
			await browser_session.switch_to_tab(params.page_id)
			page = await browser_session.get_current_page()
			url = page.url
			await page.close()
			new_page = await browser_session.get_current_page()
			new_page_idx = browser_session.tabs.index(new_page)
			msg = f'❌  Closed tab #{params.page_id} with {url}, now focused on tab #{new_page_idx} with url {new_page.url}'
			logger.info(msg)
			return ActionResult(
				extracted_content=msg,
				include_in_memory=True,
				long_term_memory=f'Closed tab {params.page_id} with url {url}, now focused on tab {new_page_idx} with url {new_page.url}.',
			)

		# Content Actions
		@self.registry.action(
			"""Extract structured, semantic data (e.g. product description, price, all information about XYZ) from the current webpage based on a textual query.
Only use this for extracting info from a single product/article page, not for entire listings or search results pages.
""",
		)
		async def extract_structured_data(
			query: str,
			page: Page,
			page_extraction_llm: BaseChatModel,
			file_system: FileSystem,
		):
			import markdownify

			strip = []
			include_links = False
			lower_query = query.lower()
			url_keywords = ['url', 'links']
			if any(keyword in lower_query for keyword in url_keywords):
				include_links = True

			if not include_links:
				strip = ['a', 'img']

<<<<<<< HEAD
			content = markdownify.markdownify(await page.content(), strip=strip)
=======
			# Run markdownify in a thread pool to avoid blocking the event loop
			loop = asyncio.get_event_loop()

			# Try getting page content with retries
			page_html_result, action_result = await retry_async_function(
				lambda: page.content(), "Couldn't extract page content due to an error."
			)
			if action_result:
				return action_result
			page_html = page_html_result

			markdownify_func = partial(markdownify.markdownify, strip=strip)
			content = await loop.run_in_executor(None, markdownify_func, page_html)
>>>>>>> b2698440

			# manually append iframe text into the content so it's readable by the LLM (includes cross-origin iframes)
			for iframe in page.frames:
				if iframe.url != page.url and not iframe.url.startswith('data:'):
					content += f'\n\nIFRAME {iframe.url}:\n'
<<<<<<< HEAD
					content += markdownify.markdownify(await iframe.content())
=======
					# Run markdownify in a thread pool for iframe content as well
					try:
						iframe_html = await iframe.content()
						iframe_markdown = await loop.run_in_executor(None, markdownify_func, iframe_html)
					except Exception as e:
						logger.debug(f'Error extracting iframe content from within page {page.url}: {type(e).__name__}: {e}')
						iframe_markdown = ''
					content += iframe_markdown
>>>>>>> b2698440

			# limit to 40000 characters - remove text in the middle this is approx 20000 tokens
			max_chars = 40000
			if len(content) > max_chars:
				content = (
					content[: max_chars // 2]
					+ '\n... left out the middle because it was too long ...\n'
					+ content[-max_chars // 2 :]
				)

			prompt = """You convert websites into structured information. Extract information from this webpage based on the query. Focus only on content relevant to the query. If 
1. The query is vague
2. Does not make sense for the page
3. Some/all of the information is not available

Explain the content of the page and that the requested information is not available in the page. Respond in JSON format.\nQuery: {query}\n Website:\n{page}"""
			try:
				formatted_prompt = prompt.format(query=query, page=content)
				response = await page_extraction_llm.ainvoke([UserMessage(content=formatted_prompt)])

				extracted_content = f'Page Link: {page.url}\nQuery: {query}\nExtracted Content:\n{response.completion}'

				# if content is small include it to memory
				MAX_MEMORY_SIZE = 600
				if len(extracted_content) < MAX_MEMORY_SIZE:
					memory = extracted_content
					include_extracted_content_only_once = False
				else:
					# find lines until MAX_MEMORY_SIZE
					lines = extracted_content.splitlines()
					display = ''
					display_lines_count = 0
					for line in lines:
						if len(display) + len(line) < MAX_MEMORY_SIZE:
							display += line + '\n'
							display_lines_count += 1
						else:
							break
					save_result = await file_system.save_extracted_content(extracted_content)
					memory = f'Extracted content from {page.url}\n<query>{query}\n</query>\n<extracted_content>\n{display}{len(lines) - display_lines_count} more lines...\n</extracted_content>\n<file_system>{save_result}</file_system>'
					include_extracted_content_only_once = True
				logger.info(f'📄 {memory}')
				return ActionResult(
					extracted_content=extracted_content,
					include_extracted_content_only_once=include_extracted_content_only_once,
					long_term_memory=memory,
				)
			except Exception as e:
				logger.debug(f'Error extracting content: {e}')
				msg = f'📄  Extracted from page\n: {content}\n'
				logger.info(msg)
				return ActionResult(error=str(e))

		# @self.registry.action(
		# 	'Get the accessibility tree of the page in the format "role name" with the number_of_elements to return',
		# )
		# async def get_ax_tree(number_of_elements: int, page: Page):
		# 	node = await page.accessibility.snapshot(interesting_only=True)

		# 	def flatten_ax_tree(node, lines):
		# 		if not node:
		# 			return
		# 		role = node.get('role', '')
		# 		name = node.get('name', '')
		# 		lines.append(f'{role} {name}')
		# 		for child in node.get('children', []):
		# 			flatten_ax_tree(child, lines)

		# 	lines = []
		# 	flatten_ax_tree(node, lines)
		# 	msg = '\n'.join(lines)
		# 	logger.info(msg)
		# 	return ActionResult(
		# 		extracted_content=msg,
		# 		include_in_memory=False,
		# 		long_term_memory='Retrieved accessibility tree',
		# 		include_extracted_content_only_once=True,
		# 	)

		@self.registry.action(
			'Scroll the page by one page (set down=True to scroll down, down=False to scroll up)',
			param_model=ScrollAction,
		)
		async def scroll(params: ScrollAction, browser_session: BrowserSession):
			"""
			(a) Use browser._scroll_container for container-aware scrolling.
			(b) If that JavaScript throws, fall back to window.scrollBy().
			"""
			page = await browser_session.get_current_page()

			# Get window height with retries
			dy_result, action_result = await retry_async_function(
				lambda: page.evaluate('() => window.innerHeight'), 'Scroll failed due to an error.'
			)
			if action_result:
				return action_result

			# Set direction based on down parameter
			dy = dy_result if params.down else -(dy_result or 0)

			try:
				await browser_session._scroll_container(cast(int, dy))
			except Exception as e:
				# Hard fallback: always works on root scroller
				await page.evaluate('(y) => window.scrollBy(0, y)', dy)
				logger.debug('Smart scroll failed; used window.scrollBy fallback', exc_info=e)

			direction = 'down' if params.down else 'up'
			msg = f'🔍 Scrolled {direction} the page by one page'
			logger.info(msg)
			return ActionResult(
				extracted_content=msg, include_in_memory=True, long_term_memory=f'Scrolled {direction} the page by one page'
			)

		# send keys
		@self.registry.action(
			'Send strings of special keys to use Playwright page.keyboard.press - examples include Escape, Backspace, Insert, PageDown, Delete, Enter, or Shortcuts such as `Control+o`, `Control+Shift+T`',
			param_model=SendKeysAction,
		)
		async def send_keys(params: SendKeysAction, page: Page):
			try:
				await page.keyboard.press(params.keys)
			except Exception as e:
				if 'Unknown key' in str(e):
					# loop over the keys and try to send each one
					for key in params.keys:
						try:
							await page.keyboard.press(key)
						except Exception as e:
							logger.debug(f'Error sending key {key}: {str(e)}')
							raise e
				else:
					raise e
			msg = f'⌨️  Sent keys: {params.keys}'
			logger.info(msg)
			return ActionResult(extracted_content=msg, include_in_memory=True, long_term_memory=f'Sent keys: {params.keys}')

		@self.registry.action(
			description='Scroll to a text in the current page',
		)
		async def scroll_to_text(text: str, page: Page):  # type: ignore
			try:
				# Try different locator strategies
				locators = [
					page.get_by_text(text, exact=False),
					page.locator(f'text={text}'),
					page.locator(f"//*[contains(text(), '{text}')]"),
				]

				for locator in locators:
					try:
						if await locator.count() == 0:
							continue

						element = locator.first
						is_visible = await element.is_visible()
						bbox = await element.bounding_box()

						if is_visible and bbox is not None and bbox['width'] > 0 and bbox['height'] > 0:
							await element.scroll_into_view_if_needed()
							await asyncio.sleep(0.5)  # Wait for scroll to complete
							msg = f'🔍  Scrolled to text: {text}'
							logger.info(msg)
							return ActionResult(
								extracted_content=msg, include_in_memory=True, long_term_memory=f'Scrolled to text: {text}'
							)

					except Exception as e:
						logger.debug(f'Locator attempt failed: {str(e)}')
						continue

				msg = f"Text '{text}' not found or not visible on page"
				logger.info(msg)
				return ActionResult(
					extracted_content=msg,
					include_in_memory=True,
					long_term_memory=f"Tried scrolling to text '{text}' but it was not found",
				)

			except Exception as e:
				msg = f"Failed to scroll to text '{text}': {str(e)}"
				logger.error(msg)
				return ActionResult(error=msg, include_in_memory=True)

		# File System Actions
		@self.registry.action('Write content to file_name in file system, use only .md or .txt extensions.')
		async def write_file(file_name: str, content: str, file_system: FileSystem):
			result = await file_system.write_file(file_name, content)
			logger.info(f'💾 {result}')
			return ActionResult(extracted_content=result, include_in_memory=True, long_term_memory=result)

		@self.registry.action('Append content to file_name in file system')
		async def append_file(file_name: str, content: str, file_system: FileSystem):
			result = await file_system.append_file(file_name, content)
			logger.info(f'💾 {result}')
			return ActionResult(extracted_content=result, include_in_memory=True, long_term_memory=result)

		@self.registry.action('Read file_name from file system')
		async def read_file(file_name: str, available_file_paths: list[str], file_system: FileSystem):
			if available_file_paths and file_name in available_file_paths:
				import anyio

				async with await anyio.open_file(file_name, 'r') as f:
					content = await f.read()
					result = f'Read from file {file_name}.\n<content>\n{content}\n</content>'
			else:
				result = file_system.read_file(file_name)

			MAX_MEMORY_SIZE = 1000
			if len(result) > MAX_MEMORY_SIZE:
				lines = result.splitlines()
				display = ''
				lines_count = 0
				for line in lines:
					if len(display) + len(line) < MAX_MEMORY_SIZE:
						display += line + '\n'
						lines_count += 1
					else:
						break
				remaining_lines = len(lines) - lines_count
				memory = f'{display}{remaining_lines} more lines...' if remaining_lines > 0 else display
			else:
				memory = result
			logger.info(f'💾 {memory}')
			return ActionResult(
				extracted_content=result,
				include_in_memory=True,
				long_term_memory=memory,
				include_extracted_content_only_once=True,
			)

		@self.registry.action(
			description='Get all options from a native dropdown',
		)
		async def get_dropdown_options(index: int, browser_session: BrowserSession) -> ActionResult:
			"""Get all options from a native dropdown"""
			page = await browser_session.get_current_page()
			selector_map = await browser_session.get_selector_map()
			dom_element = selector_map[index]

			try:
				# Frame-aware approach since we know it works
				all_options = []
				frame_index = 0

				for frame in page.frames:
					try:
						options = await frame.evaluate(
							"""
							(xpath) => {
								const select = document.evaluate(xpath, document, null,
									XPathResult.FIRST_ORDERED_NODE_TYPE, null).singleNodeValue;
								if (!select) return null;

								return {
									options: Array.from(select.options).map(opt => ({
										text: opt.text, //do not trim, because we are doing exact match in select_dropdown_option
										value: opt.value,
										index: opt.index
									})),
									id: select.id,
									name: select.name
								};
							}
						""",
							dom_element.xpath,
						)

						if options:
							logger.debug(f'Found dropdown in frame {frame_index}')
							logger.debug(f'Dropdown ID: {options["id"]}, Name: {options["name"]}')

							formatted_options = []
							for opt in options['options']:
								# encoding ensures AI uses the exact string in select_dropdown_option
								encoded_text = json.dumps(opt['text'])
								formatted_options.append(f'{opt["index"]}: text={encoded_text}')

							all_options.extend(formatted_options)

					except Exception as frame_e:
						logger.debug(f'Frame {frame_index} evaluation failed: {str(frame_e)}')

					frame_index += 1

				if all_options:
					msg = '\n'.join(all_options)
					msg += '\nUse the exact text string in select_dropdown_option'
					logger.info(msg)
					return ActionResult(
						extracted_content=msg,
						include_in_memory=True,
						long_term_memory=f'Found dropdown options for index {index}.',
						include_extracted_content_only_once=True,
					)
				else:
					msg = 'No options found in any frame for dropdown'
					logger.info(msg)
					return ActionResult(
						extracted_content=msg, include_in_memory=True, long_term_memory='No dropdown options found'
					)

			except Exception as e:
				logger.error(f'Failed to get dropdown options: {str(e)}')
				msg = f'Error getting options: {str(e)}'
				logger.info(msg)
				return ActionResult(extracted_content=msg, include_in_memory=True)

		@self.registry.action(
			description='Select dropdown option for interactive element index by the text of the option you want to select',
		)
		async def select_dropdown_option(
			index: int,
			text: str,
			browser_session: BrowserSession,
		) -> ActionResult:
			"""Select dropdown option by the text of the option you want to select"""
			page = await browser_session.get_current_page()
			selector_map = await browser_session.get_selector_map()
			dom_element = selector_map[index]

			# Validate that we're working with a select element
			if dom_element.tag_name != 'select':
				logger.error(f'Element is not a select! Tag: {dom_element.tag_name}, Attributes: {dom_element.attributes}')
				msg = f'Cannot select option: Element with index {index} is a {dom_element.tag_name}, not a select'
				return ActionResult(extracted_content=msg, include_in_memory=True, long_term_memory=msg)

			logger.debug(f"Attempting to select '{text}' using xpath: {dom_element.xpath}")
			logger.debug(f'Element attributes: {dom_element.attributes}')
			logger.debug(f'Element tag: {dom_element.tag_name}')

			xpath = '//' + dom_element.xpath

			try:
				frame_index = 0
				for frame in page.frames:
					try:
						logger.debug(f'Trying frame {frame_index} URL: {frame.url}')

						# First verify we can find the dropdown in this frame
						find_dropdown_js = """
							(xpath) => {
								try {
									const select = document.evaluate(xpath, document, null,
										XPathResult.FIRST_ORDERED_NODE_TYPE, null).singleNodeValue;
									if (!select) return null;
									if (select.tagName.toLowerCase() !== 'select') {
										return {
											error: `Found element but it's a ${select.tagName}, not a SELECT`,
											found: false
										};
									}
									return {
										id: select.id,
										name: select.name,
										found: true,
										tagName: select.tagName,
										optionCount: select.options.length,
										currentValue: select.value,
										availableOptions: Array.from(select.options).map(o => o.text.trim())
									};
								} catch (e) {
									return {error: e.toString(), found: false};
								}
							}
						"""

						dropdown_info = await frame.evaluate(find_dropdown_js, dom_element.xpath)

						if dropdown_info:
							if not dropdown_info.get('found'):
								logger.error(f'Frame {frame_index} error: {dropdown_info.get("error")}')
								continue

							logger.debug(f'Found dropdown in frame {frame_index}: {dropdown_info}')

							# "label" because we are selecting by text
							# nth(0) to disable error thrown by strict mode
							# timeout=1000 because we are already waiting for all network events, therefore ideally we don't need to wait a lot here (default 30s)
							selected_option_values = (
								await frame.locator('//' + dom_element.xpath).nth(0).select_option(label=text, timeout=1000)
							)

							msg = f'selected option {text} with value {selected_option_values}'
							logger.info(msg + f' in frame {frame_index}')

							return ActionResult(
								extracted_content=msg, include_in_memory=True, long_term_memory=f"Selected option '{text}'"
							)

					except Exception as frame_e:
						logger.error(f'Frame {frame_index} attempt failed: {str(frame_e)}')
						logger.error(f'Frame type: {type(frame)}')
						logger.error(f'Frame URL: {frame.url}')

					frame_index += 1

				msg = f"Could not select option '{text}' in any frame"
				logger.info(msg)
				return ActionResult(extracted_content=msg, include_in_memory=True, long_term_memory=msg)

			except Exception as e:
				msg = f'Selection failed: {str(e)}'
				logger.error(msg)
				return ActionResult(error=msg, include_in_memory=True)

		@self.registry.action('Google Sheets: Get the contents of the entire sheet', domains=['https://docs.google.com'])
		async def read_sheet_contents(page: Page):
			# select all cells
			await page.keyboard.press('Enter')
			await page.keyboard.press('Escape')
			await page.keyboard.press('ControlOrMeta+A')
			await page.keyboard.press('ControlOrMeta+C')

			extracted_tsv = await page.evaluate('() => navigator.clipboard.readText()')
			return ActionResult(
				extracted_content=extracted_tsv,
				include_in_memory=True,
				long_term_memory='Retrieved sheet contents',
				include_extracted_content_only_once=True,
			)

		@self.registry.action('Google Sheets: Get the contents of a cell or range of cells', domains=['https://docs.google.com'])
		async def read_cell_contents(cell_or_range: str, browser_session: BrowserSession):
			page = await browser_session.get_current_page()

			await select_cell_or_range(cell_or_range=cell_or_range, page=page)

			await page.keyboard.press('ControlOrMeta+C')
			await asyncio.sleep(0.1)
			extracted_tsv = await page.evaluate('() => navigator.clipboard.readText()')
			return ActionResult(
				extracted_content=extracted_tsv,
				include_in_memory=True,
				long_term_memory=f'Retrieved contents from {cell_or_range}',
				include_extracted_content_only_once=True,
			)

		@self.registry.action(
			'Google Sheets: Update the content of a cell or range of cells', domains=['https://docs.google.com']
		)
		async def update_cell_contents(cell_or_range: str, new_contents_tsv: str, browser_session: BrowserSession):
			page = await browser_session.get_current_page()

			await select_cell_or_range(cell_or_range=cell_or_range, page=page)

			# simulate paste event from clipboard with TSV content
			await page.evaluate(f"""
				const clipboardData = new DataTransfer();
				clipboardData.setData('text/plain', `{new_contents_tsv}`);
				document.activeElement.dispatchEvent(new ClipboardEvent('paste', {{clipboardData}}));
			""")

			return ActionResult(
				extracted_content=f'Updated cells: {cell_or_range} = {new_contents_tsv}',
				include_in_memory=False,
				long_term_memory=f'Updated cells {cell_or_range} with {new_contents_tsv}',
			)

		@self.registry.action('Google Sheets: Clear whatever cells are currently selected', domains=['https://docs.google.com'])
		async def clear_cell_contents(cell_or_range: str, browser_session: BrowserSession):
			page = await browser_session.get_current_page()

			await select_cell_or_range(cell_or_range=cell_or_range, page=page)

			await page.keyboard.press('Backspace')
			return ActionResult(
				extracted_content=f'Cleared cells: {cell_or_range}',
				include_in_memory=False,
				long_term_memory=f'Cleared cells {cell_or_range}',
			)

		@self.registry.action('Google Sheets: Select a specific cell or range of cells', domains=['https://docs.google.com'])
		async def select_cell_or_range(cell_or_range: str, page: Page):
			await page.keyboard.press('Enter')  # make sure we dont delete current cell contents if we were last editing
			await page.keyboard.press('Escape')  # to clear current focus (otherwise select range popup is additive)
			await asyncio.sleep(0.1)
			await page.keyboard.press('Home')  # move cursor to the top left of the sheet first
			await page.keyboard.press('ArrowUp')
			await asyncio.sleep(0.1)
			await page.keyboard.press('Control+G')  # open the goto range popup
			await asyncio.sleep(0.2)
			await page.keyboard.type(cell_or_range, delay=0.05)
			await asyncio.sleep(0.2)
			await page.keyboard.press('Enter')
			await asyncio.sleep(0.2)
			await page.keyboard.press('Escape')  # to make sure the popup still closes in the case where the jump failed
			return ActionResult(
				extracted_content=f'Selected cells: {cell_or_range}',
				include_in_memory=False,
				long_term_memory=f'Selected cells {cell_or_range}',
			)

		@self.registry.action(
			'Google Sheets: Fallback method to type text into (only one) currently selected cell',
			domains=['https://docs.google.com'],
		)
		async def fallback_input_into_single_selected_cell(text: str, page: Page):
			await page.keyboard.type(text, delay=0.1)
			await page.keyboard.press('Enter')  # make sure to commit the input so it doesn't get overwritten by the next action
			await page.keyboard.press('ArrowUp')
			return ActionResult(
				extracted_content=f'Inputted text {text}',
				include_in_memory=False,
				long_term_memory=f"Inputted text '{text}' into cell",
			)

	# Custom done action for structured output
	def _register_done_action(self, output_model: type[T] | None, display_files_in_done_text: bool = True):
		if output_model is not None:
			self.display_files_in_done_text = display_files_in_done_text

			@self.registry.action(
				'Complete task - with return text and if the task is finished (success=True) or not yet completely finished (success=False), because last step is reached',
				param_model=StructuredOutputAction[output_model],
			)
			async def done(params: StructuredOutputAction):
				# Exclude success from the output JSON since it's an internal parameter
				output_dict = params.data.model_dump()

				# Enums are not serializable, convert to string
				for key, value in output_dict.items():
					if isinstance(value, enum.Enum):
						output_dict[key] = value.value

				return ActionResult(
					is_done=True,
					success=params.success,
					extracted_content=json.dumps(output_dict),
					long_term_memory=f'Task completed. Success Status: {params.success}',
				)

		else:

			@self.registry.action(
				'Complete task - provide a summary of results for the user. Set success=True if task completed successfully, false otherwise. Text should be your response to the user summarizing results. Include files you would like to display to the user in files_to_display.',
				param_model=DoneAction,
			)
			async def done(params: DoneAction, file_system: FileSystem):
				user_message = params.text

				len_text = len(params.text)
				len_max_memory = 100
				memory = f'Task completed: {params.success} - {params.text[:len_max_memory]}'
				if len_text > len_max_memory:
					memory += f' - {len_text - len_max_memory} more characters'

				attachments = []
				if params.files_to_display:
					if self.display_files_in_done_text:
						file_msg = ''
						for file_name in params.files_to_display:
							if file_name == 'todo.md':
								continue
							file_content = file_system.display_file(file_name)
							if file_content:
								file_msg += f'\n\n{file_name}:\n{file_content}'
								attachments.append(file_name)
						if file_msg:
							user_message += '\n\nAttachments:'
							user_message += file_msg
						else:
							logger.warning('Agent wanted to display files but none were found')
					else:
						for file_name in params.files_to_display:
							if file_name == 'todo.md':
								continue
							file_content = file_system.display_file(file_name)
							if file_content:
								attachments.append(file_name)

				attachments = [str(file_system.get_dir() / file_name) for file_name in attachments]

				return ActionResult(
					is_done=True,
					success=params.success,
					extracted_content=user_message,
					long_term_memory=memory,
					attachments=attachments,
				)

	def use_structured_output_action(self, output_model: type[T]):
		self._register_done_action(output_model)

	# Register ---------------------------------------------------------------

	def action(self, description: str, **kwargs):
		"""Decorator for registering custom actions

		@param description: Describe the LLM what the function does (better description == better function calling)
		"""
		return self.registry.action(description, **kwargs)

	# Act --------------------------------------------------------------------

	@time_execution_sync('--act')
	async def act(
		self,
		action: ActionModel,
		browser_session: BrowserSession,
		#
		page_extraction_llm: BaseChatModel | None = None,
		sensitive_data: dict[str, str | dict[str, str]] | None = None,
		available_file_paths: list[str] | None = None,
		file_system: FileSystem | None = None,
		#
		context: Context | None = None,
	) -> ActionResult:
		"""Execute an action"""

		for action_name, params in action.model_dump(exclude_unset=True).items():
			if params is not None:
				# with Laminar.start_as_current_span(
				# 	name=action_name,
				# 	input={
				# 		'action': action_name,
				# 		'params': params,
				# 	},
				# 	span_type='TOOL',
				# ):
<<<<<<< HEAD


				if params is not None:
				# Notify about tool call starting via callback if it exists
					if hasattr(self, 'tool_call_callback') and self.tool_call_callback:
						# Format params for display (keep it concise)
						params_str = str(params) if params else ""

						try:
							await self.tool_call_callback(
								action_name=action_name,
								details=params_str,
								status="in_progress"
							)
						except Exception as e:
							logger.debug(f"Failed to send tool call update: {e}")

					result = await self.registry.execute_action(
						action_name=action_name,
						params=params,
						browser_session=browser_session,
						page_extraction_llm=page_extraction_llm,
						sensitive_data=sensitive_data,
						available_file_paths=available_file_paths,
						context=context,
					)
=======
				result = await self.registry.execute_action(
					action_name=action_name,
					params=params,
					browser_session=browser_session,
					page_extraction_llm=page_extraction_llm,
					file_system=file_system,
					sensitive_data=sensitive_data,
					available_file_paths=available_file_paths,
					context=context,
				)
>>>>>>> b2698440

				# Laminar.set_span_output(result)

				if isinstance(result, str):
					return ActionResult(extracted_content=result)
				elif isinstance(result, ActionResult):
					return result
				elif result is None:
					return ActionResult()
				else:
					raise ValueError(f'Invalid action result type: {type(result)} of {result}')
		return ActionResult()<|MERGE_RESOLUTION|>--- conflicted
+++ resolved
@@ -25,6 +25,7 @@
 	StructuredOutputAction,
 	SwitchTabAction,
 	UploadFileAction,
+	OpenTabAction,
 )
 from browser_use.filesystem.file_system import FileSystem
 from browser_use.llm.base import BaseChatModel
@@ -65,24 +66,17 @@
 
 Context = TypeVar('Context')
 
-<<<<<<< HEAD
-# need to pass in tool_call_callback
-=======
 T = TypeVar('T', bound=BaseModel)
 
 
->>>>>>> b2698440
 class Controller(Generic[Context]):
 	def __init__(
 		self,
 		exclude_actions: list[str] = [],
-<<<<<<< HEAD
-		output_model: type[BaseModel] | None = None,
+
 		tool_call_callback=None,
-=======
 		output_model: type[T] | None = None,
 		display_files_in_done_text: bool = True,
->>>>>>> b2698440
 	):
 		self.tool_call_callback = tool_call_callback # need this
 		self.registry = Registry[Context](exclude_actions)
@@ -103,16 +97,12 @@
 			search_url = f'https://www.google.com/search?q={params.query}&udm=14'
 
 			page = await browser_session.get_current_page()
-<<<<<<< HEAD
+
+
+			# create a modify current tab
 			if page.url in ('about:blank', 'https://www.google.com'):
 				await page.goto(search_url)
 				await page.wait_for_load_state()
-=======
-			if page.url.strip('/') == 'https://www.google.com':
-				# SECURITY FIX: Use browser_session.navigate_to() instead of direct page.goto()
-				# This ensures URL validation against allowed_domains is performed
-				await browser_session.navigate_to(search_url)
->>>>>>> b2698440
 			else:
 				# create_new_tab already includes proper URL validation
 				page = await browser_session.create_new_tab(search_url)
@@ -123,18 +113,14 @@
 				extracted_content=msg, include_in_memory=True, long_term_memory=f"Searched Google for '{params.query}'"
 			)
 
-<<<<<<< HEAD
-
-		# update this as well
-		@self.registry.action('Navigate to URL in the current tab', param_model=GoToUrlAction)
-=======
 		@self.registry.action(
 			'Navigate to URL, set new_tab=True to open in new tab, False to navigate in current tab', param_model=GoToUrlAction
 		)
->>>>>>> b2698440
 		async def go_to_url(params: GoToUrlAction, browser_session: BrowserSession):
 			try:
+
 				if params.new_tab:
+					# this function is broken 
 					# Open in new tab (logic from open_tab function)
 					page = await browser_session.create_new_tab(params.url)
 					tab_idx = browser_session.tabs.index(page)
@@ -324,7 +310,6 @@
 		async def switch_tab(params: SwitchTabAction, browser_session: BrowserSession):
 			await browser_session.switch_to_tab(params.page_id)
 			page = await browser_session.get_current_page()
-<<<<<<< HEAD
 			success = await page.evaluate(f'window.switchTab("{params.page_id}")')
 			msg = f'🔄  Switched to tab {params.page_id}'
 			logger.info(msg)
@@ -336,18 +321,8 @@
 			# create newTab needs to use open url
 			await page.evaluate(f'window.createNewTab("{params.url}", true)')
 			msg = f'🔗  Opened new tab with {params.url}'
-=======
-			try:
-				await page.wait_for_load_state(state='domcontentloaded', timeout=5_000)
-				# page was already loaded when we first navigated, this is additional to wait for onfocus/onblur animations/ajax to settle
-			except Exception as e:
-				pass
-			msg = f'🔄  Switched to tab #{params.page_id} with url {page.url}'
->>>>>>> b2698440
 			logger.info(msg)
-			return ActionResult(
-				extracted_content=msg, include_in_memory=True, long_term_memory=f'Switched to tab {params.page_id}'
-			)
+			return ActionResult(extracted_content=msg, include_in_memory=True)
 
 		@self.registry.action('Close an existing tab', param_model=CloseTabAction)
 		async def close_tab(params: CloseTabAction, browser_session: BrowserSession):
@@ -389,9 +364,6 @@
 			if not include_links:
 				strip = ['a', 'img']
 
-<<<<<<< HEAD
-			content = markdownify.markdownify(await page.content(), strip=strip)
-=======
 			# Run markdownify in a thread pool to avoid blocking the event loop
 			loop = asyncio.get_event_loop()
 
@@ -405,15 +377,11 @@
 
 			markdownify_func = partial(markdownify.markdownify, strip=strip)
 			content = await loop.run_in_executor(None, markdownify_func, page_html)
->>>>>>> b2698440
 
 			# manually append iframe text into the content so it's readable by the LLM (includes cross-origin iframes)
 			for iframe in page.frames:
 				if iframe.url != page.url and not iframe.url.startswith('data:'):
 					content += f'\n\nIFRAME {iframe.url}:\n'
-<<<<<<< HEAD
-					content += markdownify.markdownify(await iframe.content())
-=======
 					# Run markdownify in a thread pool for iframe content as well
 					try:
 						iframe_html = await iframe.content()
@@ -422,7 +390,6 @@
 						logger.debug(f'Error extracting iframe content from within page {page.url}: {type(e).__name__}: {e}')
 						iframe_markdown = ''
 					content += iframe_markdown
->>>>>>> b2698440
 
 			# limit to 40000 characters - remove text in the middle this is approx 20000 tokens
 			max_chars = 40000
@@ -1043,15 +1010,18 @@
 				# 	},
 				# 	span_type='TOOL',
 				# ):
-<<<<<<< HEAD
 
 
 				if params is not None:
 				# Notify about tool call starting via callback if it exists
 					if hasattr(self, 'tool_call_callback') and self.tool_call_callback:
 						# Format params for display (keep it concise)
-						params_str = str(params) if params else ""
-
+						# Keep it extremely simple to avoid heavy nested serialization
+						try:
+							params_str = params.__class__.__name__ if params else ""
+						except Exception:
+							params_str = "<params>"
+						
 						try:
 							await self.tool_call_callback(
 								action_name=action_name,
@@ -1068,20 +1038,9 @@
 						page_extraction_llm=page_extraction_llm,
 						sensitive_data=sensitive_data,
 						available_file_paths=available_file_paths,
+						file_system=file_system,
 						context=context,
 					)
-=======
-				result = await self.registry.execute_action(
-					action_name=action_name,
-					params=params,
-					browser_session=browser_session,
-					page_extraction_llm=page_extraction_llm,
-					file_system=file_system,
-					sensitive_data=sensitive_data,
-					available_file_paths=available_file_paths,
-					context=context,
-				)
->>>>>>> b2698440
 
 				# Laminar.set_span_output(result)
 
